// TODO: add room names, purpose and descriptions

<<<<<<< HEAD
import type { RoomNode, RoomLink } from './dungeon';
import { prng as defaultPrng } from './dice';

interface DungeonGenerationConfig {
  numRooms: number;
  dungeonWidth: number;
  dungeonHeight: number;
  branchingFactor?: number;
  directionalBias?: number;
  minSecondaryLinks?: number;
  maxSecondaryLinks?: number;
  prng?: () => number;
}

interface RoomGenerationConfig {
  numRooms: number; // Number of rooms to generate
  dungeonWidth: number; // Width of the dungeon canvas
  dungeonHeight: number; // Height of the dungeon canvas
  branchingFactor: number; // Now controls what % of rooms will be part of branches
  directionalBias?: number; // 0-1: How likely to continue in the same direction
  prng: () => number;
}

interface Position {
  x: number;
  y: number;
}

// Helper functions at the top level
function createRoom(id: number, x: number, y: number): RoomNode {
  return {
    id: `room-${id}`,
    name: `Room ${id}`,
    x,
    y,
  };
}

function createLink(source: RoomNode, target: RoomNode): RoomLink {
  return {
    source,
    target,
    type: 'door',
  };
}

function getPositionKey(x: number, y: number): string {
  return `${x},${y}`;
}

// Main generation function refactored
export function generateRooms(config: RoomGenerationConfig): {
  rooms: RoomNode[];
  links: RoomLink[];
} {
  const {
    numRooms,
    dungeonWidth,
    dungeonHeight,
    branchingFactor = 50,
    directionalBias = 70,
    prng,
  } = config;

  const rooms: RoomNode[] = [];
  const links: RoomLink[] = [];
  const occupiedPositions = new Map<string, RoomNode>();

  // Helper to check if a position is occupied
  const isPositionOccupied = (x: number, y: number): boolean =>
    occupiedPositions.has(getPositionKey(x, y));

  // Helper to add a room and track its position
  const addRoom = (x: number, y: number): RoomNode => {
    const room = createRoom(rooms.length, x, y);
    rooms.push(room);
    occupiedPositions.set(getPositionKey(x, y), room);
    return room;
  };

  // Helper to get valid adjacent positions
  const getValidAdjacentPositions = (
    pos: Position,
    lastDirection?: Position,
    isMainPath: boolean = false
  ): Position[] => {
    const directions: Position[] = [
      { x: 0, y: -1 }, // North (prioritized)
      { x: 0, y: 1 }, // South (prioritized)
      { x: 1, y: 0 }, // East
      { x: -1, y: 0 }, // West
    ];

    return directions
      .map((dir) => ({ x: pos.x + dir.x, y: pos.y + dir.y }))
      .filter((newPos) => {
        // Check bounds and occupation
        if (
          newPos.x < 0 ||
          newPos.x >= dungeonWidth ||
          newPos.y < 0 ||
          newPos.y >= dungeonHeight ||
          isPositionOccupied(newPos.x, newPos.y)
        ) {
          return false;
        }

        // For main path, apply directional bias
        if (isMainPath && lastDirection && prng() < directionalBias) {
          return (
            newPos.x - pos.x === lastDirection.x &&
            newPos.y - pos.y === lastDirection.y
          );
        }
=======
import type {
  DungeonGraph,
  RoomNode,
  RoomLink,
  GenerationConfig,
} from './types';
import { Dice } from './dice';

export class DungeonGenerator {
  private cellSize: number;
  private readonly directions = [
    { x: 0, y: -1 }, // North
    { x: 0, y: 1 }, // South
    { x: 1, y: 0 }, // East
    { x: -1, y: 0 }, // West
  ] as const;

  constructor(cellSize: number = 40) {
    this.cellSize = cellSize;
  }
>>>>>>> e4b0bef2

  private isPositionOccupied(
    graph: DungeonGraph,
    x: number,
    y: number
  ): boolean {
    return graph.rooms.some(
      (room) =>
        Math.abs(room.x - x * this.cellSize) < 0.1 &&
        Math.abs(room.y - y * this.cellSize) < 0.1
    );
  }

  private isValidBranchPosition(
    graph: DungeonGraph,
    x: number,
    y: number,
    sourceRoom: RoomNode
  ): boolean {
    const sourceGridX = sourceRoom.x / this.cellSize;
    const sourceGridY = sourceRoom.y / this.cellSize;

    // Check if directly adjacent in cardinal direction
    const isCardinalAdjacent =
      (x === sourceGridX && Math.abs(y - sourceGridY) === 1) ||
      (y === sourceGridY && Math.abs(x - sourceGridX) === 1);

    if (!isCardinalAdjacent) return false;

    // Check for invalid connections with other rooms
    return !graph.rooms.some((room) => {
      if (room.id === sourceRoom.id) return false;
      const roomGridX = room.x / this.cellSize;
      const roomGridY = room.y / this.cellSize;
      return (
        (Math.abs(x - roomGridX) === 1 && y === roomGridY) ||
        (Math.abs(y - roomGridY) === 1 && x === roomGridX)
      );
    });
  }

  private createRoom(id: number, x: number, y: number): RoomNode {
    return {
      id: `room-${id}`,
      name: `Room ${id}`,
      x: x * this.cellSize,
      y: y * this.cellSize,
    };
  }

<<<<<<< HEAD
  // Generate branch rooms
  while (rooms.length < numRooms) {
    const sourceRoom = rooms[Math.floor(prng() * rooms.length)];
    const validPositions = getValidAdjacentPositions(
      sourceRoom,
      undefined,
      false
    );

    if (validPositions.length === 0) continue;

    const newPos = validPositions[0];
    const newRoom = addRoom(newPos.x, newPos.y);
    links.push(createLink(sourceRoom, newRoom));
  }

  return { rooms, links };
}

// Full dungeon generation
export function generateDungeon(config: DungeonGenerationConfig): {
  rooms: RoomNode[];
  links: RoomLink[];
  complete: boolean;
} {
  const {
    numRooms,
    dungeonWidth,
    dungeonHeight,
    branchingFactor = 50,
    directionalBias = 70,
    minSecondaryLinks = 1,
    maxSecondaryLinks = Math.ceil(numRooms * 0.3),
    prng,
  } = config;

  // Convert d100 values to 0-1 range
  const normalizedBranchingFactor = Math.min(0.67, branchingFactor / 100);
  const normalizedDirectionalBias = directionalBias / 100;

  // Set a start time to enforce timeout
  const startTime = Date.now();
  const TIMEOUT_MS = 2000;

  try {
    const { rooms, links } = generateRooms({
      numRooms,
      dungeonWidth,
      dungeonHeight,
      branchingFactor: normalizedBranchingFactor,
      directionalBias: normalizedDirectionalBias,
      prng: ,
    });

    // Add secondary links
    const addSecondaryLinks = (
      rooms: RoomNode[],
      primaryLinks: RoomLink[]
    ): RoomLink[] => {
      const allLinks = [...primaryLinks];
      const numSecondaryLinks = Math.floor(
        minSecondaryLinks + prng() * (maxSecondaryLinks - minSecondaryLinks + 1)
      );
=======
  private createLink(
    source: RoomNode,
    target: RoomNode,
    type: 'door' | 'secondary'
  ): RoomLink {
    return { source, target, type };
  }

  generate(config: GenerationConfig): DungeonGraph {
    const {
      numRooms,
      dungeonWidth,
      dungeonHeight,
      branchingFactor = 50,
      directionalBias = 70,
      minSecondaryLinks = 1,
      maxSecondaryLinks = Math.ceil(numRooms * 0.3),
    } = config;

    const graph: DungeonGraph = {
      rooms: [],
      links: [],
    };

    // Start with center room
    const centerX = Math.floor(dungeonWidth / (2 * this.cellSize));
    const centerY = Math.floor(dungeonHeight / (2 * this.cellSize));
    graph.rooms.push(this.createRoom(0, centerX, centerY));
>>>>>>> e4b0bef2

    // Generate main path first
    const mainPathRooms = Math.max(
      2,
      Math.floor(numRooms * (1 - branchingFactor / 100))
    );
    let currentRoom = graph.rooms[0];
    let lastDirection: { x: number; y: number } | undefined;

    for (let i = 1; i < mainPathRooms; i++) {
      // Filter valid positions
      const validPositions = this.directions
        .map((dir) => ({
          x: currentRoom.x / this.cellSize + dir.x,
          y: currentRoom.y / this.cellSize + dir.y,
          dir,
        }))
        .filter(
          (pos) =>
            pos.x >= 0 &&
            pos.x < dungeonWidth / this.cellSize &&
            pos.y >= 0 &&
            pos.y < dungeonHeight / this.cellSize &&
            !this.isPositionOccupied(graph, pos.x, pos.y)
        );
<<<<<<< HEAD
      };

      // Helper to calculate Manhattan distance between rooms
      const getManhattanDistance = (
        room1: RoomNode,
        room2: RoomNode
      ): number => {
        return Math.abs(room1.x - room2.x) + Math.abs(room1.y - room2.y);
      };

      for (let i = 0; i < numSecondaryLinks; i++) {
        const room1 = rooms[Math.floor(prng() * rooms.length)];
        let attempts = 20; // Limit attempts to find a valid connection

        while (attempts > 0) {
          const room2 = rooms[Math.floor(prng() * rooms.length)];
          const distance = getManhattanDistance(room1, room2);

          // Check if this would be a valid secondary link
          if (
            room1.id !== room2.id && // Not the same room
            !hasLink(room1, room2) && // No existing link
            distance <= 3 // Rooms are relatively close
          ) {
            allLinks.push({
              source: room1,
              target: room2,
              type: 'secondary', // Mark as secondary link
            });
            break;
          }
          attempts--;
        }
      }
=======
>>>>>>> e4b0bef2

      if (validPositions.length === 0) break;

      // Prefer continuing in the same direction if possible
      let nextPos = validPositions[0];
      if (lastDirection && Dice.d(100) <= directionalBias) {
        const sameDirection = validPositions.find(
          (pos) =>
            pos.dir.x === lastDirection!.x && pos.dir.y === lastDirection!.y
        );
        if (sameDirection) {
          nextPos = sameDirection;
        }
      }

      const newRoom = this.createRoom(i, nextPos.x, nextPos.y);
      graph.rooms.push(newRoom);
      graph.links.push(this.createLink(currentRoom, newRoom, 'door'));

      lastDirection = nextPos.dir;
      currentRoom = newRoom;
    }

    // Add branch rooms
    while (graph.rooms.length < numRooms) {
      const sourceRoom = graph.rooms[Dice.d(graph.rooms.length) - 1];
      const validPositions = this.directions
        .map((dir) => ({
          x: sourceRoom.x / this.cellSize + dir.x,
          y: sourceRoom.y / this.cellSize + dir.y,
        }))
        .filter(
          (pos) =>
            pos.x >= 0 &&
            pos.x < dungeonWidth / this.cellSize &&
            pos.y >= 0 &&
            pos.y < dungeonHeight / this.cellSize &&
            !this.isPositionOccupied(graph, pos.x, pos.y) &&
            this.isValidBranchPosition(graph, pos.x, pos.y, sourceRoom)
        );

      if (validPositions.length === 0) continue;

      const pos = validPositions[Dice.d(validPositions.length) - 1];
      const newRoom = this.createRoom(graph.rooms.length, pos.x, pos.y);
      graph.rooms.push(newRoom);
      graph.links.push(this.createLink(sourceRoom, newRoom, 'door'));
    }

    // Add secondary links
    const numSecondaryLinks =
      minSecondaryLinks + Dice.d(maxSecondaryLinks - minSecondaryLinks + 1) - 1;

    for (let i = 0; i < numSecondaryLinks; i++) {
      const room1 = graph.rooms[Dice.d(graph.rooms.length) - 1];
      const room2 = graph.rooms[Dice.d(graph.rooms.length) - 1];

      if (
        room1.id !== room2.id &&
        !graph.links.some(
          (link) =>
            (link.source.id === room1.id && link.target.id === room2.id) ||
            (link.source.id === room2.id && link.target.id === room1.id)
        )
      ) {
        graph.links.push(this.createLink(room1, room2, 'secondary'));
      }
    }

    return graph;
  }

  validateDungeon(graph: DungeonGraph): boolean {
    const visited = new Set<string>();

    const dfs = (roomId: string): void => {
      if (visited.has(roomId)) return;
      visited.add(roomId);

      const neighbors = graph.links
        .filter(
          (link) => link.source.id === roomId || link.target.id === roomId
        )
        .map((link) =>
          link.source.id === roomId ? link.target.id : link.source.id
        );

      neighbors.forEach((neighbor) => dfs(neighbor));
    };

    dfs(graph.rooms[0]?.id || '');

    return visited.size === graph.rooms.length;
  }
}<|MERGE_RESOLUTION|>--- conflicted
+++ resolved
@@ -1,121 +1,5 @@
 // TODO: add room names, purpose and descriptions
 
-<<<<<<< HEAD
-import type { RoomNode, RoomLink } from './dungeon';
-import { prng as defaultPrng } from './dice';
-
-interface DungeonGenerationConfig {
-  numRooms: number;
-  dungeonWidth: number;
-  dungeonHeight: number;
-  branchingFactor?: number;
-  directionalBias?: number;
-  minSecondaryLinks?: number;
-  maxSecondaryLinks?: number;
-  prng?: () => number;
-}
-
-interface RoomGenerationConfig {
-  numRooms: number; // Number of rooms to generate
-  dungeonWidth: number; // Width of the dungeon canvas
-  dungeonHeight: number; // Height of the dungeon canvas
-  branchingFactor: number; // Now controls what % of rooms will be part of branches
-  directionalBias?: number; // 0-1: How likely to continue in the same direction
-  prng: () => number;
-}
-
-interface Position {
-  x: number;
-  y: number;
-}
-
-// Helper functions at the top level
-function createRoom(id: number, x: number, y: number): RoomNode {
-  return {
-    id: `room-${id}`,
-    name: `Room ${id}`,
-    x,
-    y,
-  };
-}
-
-function createLink(source: RoomNode, target: RoomNode): RoomLink {
-  return {
-    source,
-    target,
-    type: 'door',
-  };
-}
-
-function getPositionKey(x: number, y: number): string {
-  return `${x},${y}`;
-}
-
-// Main generation function refactored
-export function generateRooms(config: RoomGenerationConfig): {
-  rooms: RoomNode[];
-  links: RoomLink[];
-} {
-  const {
-    numRooms,
-    dungeonWidth,
-    dungeonHeight,
-    branchingFactor = 50,
-    directionalBias = 70,
-    prng,
-  } = config;
-
-  const rooms: RoomNode[] = [];
-  const links: RoomLink[] = [];
-  const occupiedPositions = new Map<string, RoomNode>();
-
-  // Helper to check if a position is occupied
-  const isPositionOccupied = (x: number, y: number): boolean =>
-    occupiedPositions.has(getPositionKey(x, y));
-
-  // Helper to add a room and track its position
-  const addRoom = (x: number, y: number): RoomNode => {
-    const room = createRoom(rooms.length, x, y);
-    rooms.push(room);
-    occupiedPositions.set(getPositionKey(x, y), room);
-    return room;
-  };
-
-  // Helper to get valid adjacent positions
-  const getValidAdjacentPositions = (
-    pos: Position,
-    lastDirection?: Position,
-    isMainPath: boolean = false
-  ): Position[] => {
-    const directions: Position[] = [
-      { x: 0, y: -1 }, // North (prioritized)
-      { x: 0, y: 1 }, // South (prioritized)
-      { x: 1, y: 0 }, // East
-      { x: -1, y: 0 }, // West
-    ];
-
-    return directions
-      .map((dir) => ({ x: pos.x + dir.x, y: pos.y + dir.y }))
-      .filter((newPos) => {
-        // Check bounds and occupation
-        if (
-          newPos.x < 0 ||
-          newPos.x >= dungeonWidth ||
-          newPos.y < 0 ||
-          newPos.y >= dungeonHeight ||
-          isPositionOccupied(newPos.x, newPos.y)
-        ) {
-          return false;
-        }
-
-        // For main path, apply directional bias
-        if (isMainPath && lastDirection && prng() < directionalBias) {
-          return (
-            newPos.x - pos.x === lastDirection.x &&
-            newPos.y - pos.y === lastDirection.y
-          );
-        }
-=======
 import type {
   DungeonGraph,
   RoomNode,
@@ -136,7 +20,6 @@
   constructor(cellSize: number = 40) {
     this.cellSize = cellSize;
   }
->>>>>>> e4b0bef2
 
   private isPositionOccupied(
     graph: DungeonGraph,
@@ -187,71 +70,6 @@
     };
   }
 
-<<<<<<< HEAD
-  // Generate branch rooms
-  while (rooms.length < numRooms) {
-    const sourceRoom = rooms[Math.floor(prng() * rooms.length)];
-    const validPositions = getValidAdjacentPositions(
-      sourceRoom,
-      undefined,
-      false
-    );
-
-    if (validPositions.length === 0) continue;
-
-    const newPos = validPositions[0];
-    const newRoom = addRoom(newPos.x, newPos.y);
-    links.push(createLink(sourceRoom, newRoom));
-  }
-
-  return { rooms, links };
-}
-
-// Full dungeon generation
-export function generateDungeon(config: DungeonGenerationConfig): {
-  rooms: RoomNode[];
-  links: RoomLink[];
-  complete: boolean;
-} {
-  const {
-    numRooms,
-    dungeonWidth,
-    dungeonHeight,
-    branchingFactor = 50,
-    directionalBias = 70,
-    minSecondaryLinks = 1,
-    maxSecondaryLinks = Math.ceil(numRooms * 0.3),
-    prng,
-  } = config;
-
-  // Convert d100 values to 0-1 range
-  const normalizedBranchingFactor = Math.min(0.67, branchingFactor / 100);
-  const normalizedDirectionalBias = directionalBias / 100;
-
-  // Set a start time to enforce timeout
-  const startTime = Date.now();
-  const TIMEOUT_MS = 2000;
-
-  try {
-    const { rooms, links } = generateRooms({
-      numRooms,
-      dungeonWidth,
-      dungeonHeight,
-      branchingFactor: normalizedBranchingFactor,
-      directionalBias: normalizedDirectionalBias,
-      prng: ,
-    });
-
-    // Add secondary links
-    const addSecondaryLinks = (
-      rooms: RoomNode[],
-      primaryLinks: RoomLink[]
-    ): RoomLink[] => {
-      const allLinks = [...primaryLinks];
-      const numSecondaryLinks = Math.floor(
-        minSecondaryLinks + prng() * (maxSecondaryLinks - minSecondaryLinks + 1)
-      );
-=======
   private createLink(
     source: RoomNode,
     target: RoomNode,
@@ -280,7 +98,6 @@
     const centerX = Math.floor(dungeonWidth / (2 * this.cellSize));
     const centerY = Math.floor(dungeonHeight / (2 * this.cellSize));
     graph.rooms.push(this.createRoom(0, centerX, centerY));
->>>>>>> e4b0bef2
 
     // Generate main path first
     const mainPathRooms = Math.max(
@@ -306,43 +123,6 @@
             pos.y < dungeonHeight / this.cellSize &&
             !this.isPositionOccupied(graph, pos.x, pos.y)
         );
-<<<<<<< HEAD
-      };
-
-      // Helper to calculate Manhattan distance between rooms
-      const getManhattanDistance = (
-        room1: RoomNode,
-        room2: RoomNode
-      ): number => {
-        return Math.abs(room1.x - room2.x) + Math.abs(room1.y - room2.y);
-      };
-
-      for (let i = 0; i < numSecondaryLinks; i++) {
-        const room1 = rooms[Math.floor(prng() * rooms.length)];
-        let attempts = 20; // Limit attempts to find a valid connection
-
-        while (attempts > 0) {
-          const room2 = rooms[Math.floor(prng() * rooms.length)];
-          const distance = getManhattanDistance(room1, room2);
-
-          // Check if this would be a valid secondary link
-          if (
-            room1.id !== room2.id && // Not the same room
-            !hasLink(room1, room2) && // No existing link
-            distance <= 3 // Rooms are relatively close
-          ) {
-            allLinks.push({
-              source: room1,
-              target: room2,
-              type: 'secondary', // Mark as secondary link
-            });
-            break;
-          }
-          attempts--;
-        }
-      }
-=======
->>>>>>> e4b0bef2
 
       if (validPositions.length === 0) break;
 
