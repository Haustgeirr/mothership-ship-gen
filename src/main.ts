--- conflicted
+++ resolved
@@ -1,14 +1,8 @@
-<<<<<<< HEAD
-import { DungeonGenerator } from './dungeon';
-import { generateDungeon } from './generator';
-import { prng, roll } from './dice';
-=======
 import { DungeonGenerator } from './generator';
 import { DungeonRenderer } from './renderer';
 import type { GenerationConfig } from './types';
 import { PRNG } from './prng';
 import { Dice } from './dice';
->>>>>>> e4b0bef2
 
 const svgElement = document.querySelector<SVGSVGElement>('#dungeon-svg');
 
@@ -16,30 +10,9 @@
   throw new Error("SVG element with id 'dungeon-svg' not found");
 }
 
-<<<<<<< HEAD
-// Initialize with specific seed
-const dungeonGenerator = new DungeonGenerator();
-prng.constructor(1234);
-
-const numRooms = roll(6, 4).total;
-
-// Generate a dungeon
-const config = {
-  numRooms: roll(6, 4).total, // 3d6+8 (11-26 rooms)
-  dungeonWidth: numRooms, // 4d6+8 (12-32 width)
-  dungeonHeight: numRooms, // 4d6+8 (12-32 height)
-  minConnections: 1, // 1d2 (1-2 min connections)
-  maxConnections: roll(5).total, // 1d2+2 (3-4 max connections)
-  branchingFactor: roll(100).total, // d100: higher means more linear
-  directionalBias: roll(100).total, // d100: higher means more likely to continue same direction
-};
-
-console.log(config);
-=======
 // Initialize PRNG, generator and renderer
 const seed = 1738277232585;
 new PRNG(seed);
->>>>>>> e4b0bef2
 
 // Update seed display
 const seedDisplay = document.querySelector<HTMLSpanElement>('#seed-display');
